--- conflicted
+++ resolved
@@ -7,8 +7,4 @@
 CRITIC_LR = 1e-3
 
 # ROOT_DIR = None    # set a path (directory) where experiments should be saved
-<<<<<<< HEAD
-ROOT_DIR = '/home/zouwj20/git_code/Safe-MBRL'
-=======
-ROOT_DIR = '/home/moon/Desktop/Safe_MBRL'
->>>>>>> c9bb7b0c
+ROOT_DIR = '/home/zouwj20/git_code/Safe-MBRL'