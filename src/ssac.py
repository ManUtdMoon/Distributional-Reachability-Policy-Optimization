import copy
import math
import random

import torch
from torch import nn

from .config import BaseConfig, Configurable, Optional
from .defaults import ACTOR_LR, OPTIMIZER
from .log import default_log as log
from .policy import BasePolicy, SquashedGaussianPolicy
from .torch_util import device, Module, mlp, update_ema, freeze_module
from .util import pythonic_mean


class CriticEnsemble(Configurable, Module):
    class Config(BaseConfig):
        n_critics = 2
        hidden_layers = 2
        hidden_dim = 256

    def __init__(self, config, state_dim, action_dim):
        Configurable.__init__(self, config)
        Module.__init__(self)
        dims = [state_dim + action_dim, *([self.hidden_dim] * self.hidden_layers), 1]
        self.qs = torch.nn.ModuleList([
            mlp(dims, squeeze_output=True) for _ in range(self.n_critics)
        ])

    def all(self, state, action):
        sa = torch.cat([state, action], 1)
        return [q(sa) for q in self.qs]

    def min(self, state, action):
        return torch.min(*self.all(state, action))

    def mean(self, state, action):
        return pythonic_mean(self.all(state, action))

    def random_choice(self, state, action):
        sa = torch.cat([state, action], 1)
        return random.choice(self.qs)(sa)


class ConstraintCritic(Configurable, Module):
    class Config(BaseConfig):
        hidden_layers = 2
        hidden_dim = 256

    def __init__(self, config, state_dim, action_dim, output_dim, output_activation=None):
        Configurable.__init__(self, config)
        Module.__init__(self)
        dims = [state_dim + action_dim, *([self.hidden_dim] * self.hidden_layers), output_dim]
        self.qc = mlp(dims, output_activation=output_activation, squeeze_output=True)
    
    def forward(self, state, action):
        sa = torch.cat([state, action], 1)
        return self.qc(sa)


class MLPMultiplier(Configurable, Module):
    class Config(BaseConfig) :
        hidden_layers = 2
        hidden_dim = 256
        upper_bound = 50.

    def __init__(self, config, state_dim, max_multiplier=100):
        Configurable.__init__(self, config)
        Module.__init__(self)
<<<<<<< HEAD
        dims = [state_dim+1, *([self.hidden_dim] * self.hidden_layers), 1]
        self.lam = mlp(dims, activation='tanh', output_activation='identity', squeeze_output=True)
        self.max_lam = max_multiplier
    
    def forward(self, state, Qc):  # TODO:state input, lambda_max as hyperparameter
        sa = torch.cat([state, Qc.unsqueeze(-1)], 1)
        lam = self.max_lam/2 + self.max_lam/2 * torch.tanh(self.lam(sa)/self.max_lam*2)
=======
        dims = [state_dim + action_dim, *([self.hidden_dim] * self.hidden_layers), 1]
        self.lam = mlp(dims, activation='gelu', output_activation='identity', squeeze_output=True)
    
    def forward(self, state, action):
        sa = torch.cat([state, action], 1)
        lam = self.upper_bound / 2. * (1. + torch.tanh(self.lam(sa)/10.))
        # print('lam', lam)
>>>>>>> c9bb7b0c
        return lam


class SSAC(BasePolicy, Module):
    class Config(BaseConfig):
        discount = 0.99
        init_alpha = 1.0
        autotune_alpha = True
        target_entropy = Optional(float)
        use_log_alpha_loss = False
        deterministic_backup = False

        critic_update_multiplier = 1
        actor_lr = ACTOR_LR
        actor_lr_end = 5e-5
        critic_lr = 3e-4
        critic_lr_end = 8e-5
        multiplier_lr = 3e-4
        multiplier_lr_end = 1e-5
        critic_cfg = CriticEnsemble.Config()
        constraint_critic_cfg = ConstraintCritic.Config()
        mlp_multiplier_cfg = MLPMultiplier.Config()
        tau = 0.005
        
        actor_update_interval = 2

        batch_size = 256
        hidden_dim = 256
        hidden_layers = 2
        update_violation_cost = False  # TODO: if set to False: SMBPO -> MBPO
        
        grad_norm = 5.

        # safety-related hyper-params
        constraint_threshold = 0.
        constrained_fcn = 'reachability'
        mlp_multiplier = True
        max_multiplier = 50.0
        penalty_lb = -1.0
        penalty_ub = 100.
        # penalty_offset = 1.0
        fixed_multiplier = 15.0
        multiplier_update_interval = 5

        lam_epsilon = 1.0

    def __init__(self, config, state_dim, action_dim, con_dim, horizon,
                 optimizer_factory=OPTIMIZER):
        Configurable.__init__(self, config)
        Module.__init__(self)
        self.state_dim = state_dim
        self.action_dim = action_dim
        self.con_dim = con_dim
        self.horizon = horizon
        self.violation_cost = 0.0
        # epochs * steps_per_epoch * solver_updates_per_step
        # because we cannot pass the higher config to here, so we put it here and it is super ugly. We admit it.
        self.updates_per_training = 50 * 1000 * 10
        self.lam_updates_num = int(self.updates_per_training / self.multiplier_update_interval)
        self.actor_updates_num = int(self.updates_per_training / self.actor_update_interval)

        # -------- actor & critic (incl. constraint) -------- #
        self.actor = SquashedGaussianPolicy(mlp(
            [state_dim, *([self.hidden_dim] * self.hidden_layers), action_dim*2]
        ))
        self.actor_safe = copy.deepcopy(self.actor)
        self.critic = CriticEnsemble(self.critic_cfg, state_dim, action_dim)
        self.critic_target = copy.deepcopy(self.critic)
        freeze_module(self.critic_target)
        output_dim = self.con_dim if self.constrained_fcn == 'reachability' else 1
        self.constraint_critic = ConstraintCritic(
            self.constraint_critic_cfg, state_dim, action_dim, output_dim=output_dim,
            output_activation='softplus' if self.constrained_fcn == 'cost' else None
        )
        self.constraint_critic_target = copy.deepcopy(self.constraint_critic)
        freeze_module(self.constraint_critic_target)

        self.critic_optimizer = optimizer_factory(
            list(self.critic.parameters()) + list(self.constraint_critic.parameters()), 
            lr=self.critic_lr,
            weight_decay=1e-4
        )
        self.critic_lr_scheduler = torch.optim.lr_scheduler.CosineAnnealingLR(
            self.critic_optimizer,
            T_max=self.updates_per_training,
            eta_min=self.critic_lr_end
        )

        self.actor_optimizer = optimizer_factory(self.actor.parameters(), lr=self.actor_lr, weight_decay=1e-4)
        self.actor_lr_scheduler = torch.optim.lr_scheduler.CosineAnnealingLR(
            self.actor_optimizer,
            T_max=self.actor_updates_num,
            eta_min=self.actor_lr_end
        )

        self.actor_safe_optimizer = optimizer_factory(self.actor_safe.parameters(), lr=self.actor_lr, weight_decay=1e-4)
        self.actor_safe_lr_scheduler = torch.optim.lr_scheduler.CosineAnnealingLR(
            self.actor_safe_optimizer,
            T_max=self.actor_updates_num,
            eta_min=self.actor_lr_end
        )

        # -------- alpha in SAC -------- #
        log_alpha = torch.tensor(math.log(self.init_alpha), device=device, requires_grad=True)
        self.log_alpha = log_alpha
        if self.autotune_alpha:
            self.alpha_optimizer = optimizer_factory([self.log_alpha], lr=self.actor_lr)
        if self.target_entropy is None:
            self.target_entropy = -action_dim   # set target entropy to -dim(A)

        # -------- multiplier for safety -------- #
        if self.mlp_multiplier:
            self.multiplier = MLPMultiplier(self.mlp_multiplier_cfg, state_dim, self.max_multiplier)
            self.multiplier_optimizer = optimizer_factory(self.multiplier.parameters(), lr=self.multiplier_lr, weight_decay=1e-4)
            self.multiplier_lr_scheduler = torch.optim.lr_scheduler.CosineAnnealingLR(
                self.multiplier_optimizer,
                T_max=self.lam_updates_num,
                eta_min=self.multiplier_lr_end
            )
        else:
            self.multiplier = nn.parameter.Parameter(
                torch.tensor(10., device=device, dtype=torch.float)  # todo: a larger initial multiplier
            )
            self.multiplier_optimizer = optimizer_factory(
                [self.multiplier], 
                lr=self.multiplier_lr
            )

        self.criterion = nn.MSELoss()

        self.register_buffer('total_updates', torch.zeros([]))

    def act(self, states, eval):
        return self.actor.act(states, eval)

    @property
    def alpha(self):
        return self.log_alpha.exp()
    
    @property
    def lam(self):
        assert not self.mlp_multiplier
        assert self.multiplier.shape == ()
        return nn.functional.softplus(self.multiplier)

    @property
    def violation_value(self):
        return -self.violation_cost / (1. - self.discount)

    def update_r_bounds(self, r_min, r_max):
        self.r_min, self.r_max = r_min, r_max
        if self.update_violation_cost:
            self.violation_cost = (r_max - r_min) / self.discount**self.horizon - r_max
        log.message(f'r bounds: [{r_min, r_max}], C = {self.violation_cost}')

    # def critic_loss(self, obs, action, next_obs, reward, done):  # maybe useless
    #     reward = reward.clamp(self.r_min, self.r_max)
    #     target = super().compute_target(next_obs, reward, done)
    #     if done.any():
    #         target[done] = 0.  # self.terminal_value
    #     return self.critic_loss_given_target(obs, action, target)

    def compute_target(self, next_obs, reward, done, violation):
        with torch.no_grad():
            distr = self.actor.distr(next_obs)
            next_action = distr.sample()
            log_prob = distr.log_prob(next_action)
            next_value = self.critic_target.min(next_obs, next_action)
            if not self.deterministic_backup:
                next_value = next_value - self.alpha.detach() * log_prob
            q = reward + self.discount * (1. - done.float()) * next_value
            # q[violation] = self.violation_value  # TODO: if commented, SMBPO -> MBPO
            return q

    def critic_loss_given_target(self, obs, action, target):
        qs = self.critic.all(obs, action)
        return pythonic_mean([self.criterion(q, target) for q in qs])

    def critic_loss(self, obs, action, next_obs, reward, done, violation, constraint_value):
        target = self.compute_target(next_obs, reward, done, violation)
        return self.critic_loss_given_target(obs, action, target)
    
    def compute_cons_target(self, next_obs, done, violation, constraint_value):
        with torch.no_grad():
            if self.constrained_fcn == 'cost':
                distr = self.actor.distr(next_obs)
                next_action = distr.sample()
                next_qc_value = self.constraint_critic_target(next_obs, next_action)
                qc = violation.float() + self.discount * (1. - done.float()) * next_qc_value
            elif self.constrained_fcn == 'reachability':
                distr = self.actor_safe.distr(next_obs)
                next_action = distr.sample()
                next_qc_value = self.constraint_critic_target(next_obs, next_action)
                qc_nonterminal = (1. - self.discount) * constraint_value.float() + self.discount * torch.maximum(constraint_value.float(), next_qc_value)
                dones = done.tile((self.con_dim, 1)).t().float()
                qc = qc_nonterminal * (1 - dones.float()) + constraint_value * dones.float()
                assert qc.shape == qc_nonterminal.shape
            else:
                raise NotImplementedError
            return qc

    def cons_critic_loss_given_target(self, obs, action, target):
        qcs = self.constraint_critic(obs, action)
        return self.criterion(qcs, target)

    def constraint_critic_loss(self, obs, action, next_obs, reward, done, violation, constraint_value):
        target = self.compute_cons_target(next_obs, done, violation, constraint_value)
        return self.cons_critic_loss_given_target(obs, action, target)

    def update_critic(self, *critic_loss_args):
        self.critic_optimizer.zero_grad()

        # critic part
        critic_loss = self.critic_loss(*critic_loss_args)
        
        # constraint_critic part
        constraint_critic_loss = self.constraint_critic_loss(*critic_loss_args)

        # backward and grad clip
        total_critic_loss = critic_loss + constraint_critic_loss
        total_critic_loss.backward()
        torch.nn.utils.clip_grad_norm_(self.critic.parameters(), max_norm=self.grad_norm)
        torch.nn.utils.clip_grad_norm_(self.constraint_critic.parameters(), max_norm=self.grad_norm)

        self.critic_optimizer.step()
        self.critic_lr_scheduler.step()
        update_ema(self.critic_target, self.critic, self.tau)
        update_ema(self.constraint_critic_target, self.constraint_critic, self.tau)
        return critic_loss.detach(), constraint_critic_loss.detach()

    def actor_loss(self, obs, include_alpha=True):
        distr = self.actor.distr(obs)
        action = distr.rsample()
        log_prob = distr.log_prob(action)
        actor_Q = self.critic.random_choice(obs, action)
        alpha = self.alpha
        uncstr_actor_loss = torch.mean(alpha.detach() * log_prob - actor_Q)

        # ----- constrained part ----- #
        if self.constrained_fcn == 'reachability':
            assert self.constraint_critic(obs, action).size(1) == self.con_dim
            actor_Qc, _ = torch.max(self.constraint_critic(obs, action), dim=1)
            # actor_Qc = actor_Qc + (actor_Qc>0).float() * self.penalty_offset
        else:
            assert self.constraint_critic(obs, action).size(1) == 1
            actor_Qc = self.constraint_critic(obs, action)
        if self.mlp_multiplier:
            with torch.no_grad():
                action_safe = self.actor_safe.act(obs, eval=True)
<<<<<<< HEAD
                safe_Qc, _ = torch.max(self.constraint_critic(obs, action_safe), dim=1)
                # lams = torch.max(self.multiplier(obs, action), (actor_Qc>0)*19.0).detach()
                lams = self.multiplier(obs, safe_Qc)
=======
                # safe_Qc, _ = torch.max(self.constraint_critic(obs, action_safe), dim=1)
                lams = torch.max(
                    self.multiplier(obs, action), 
                    (actor_Qc>0) * (self.mlp_multiplier_cfg.upper_bound - self.lam_epsilon)
                ).detach()
>>>>>>> c9bb7b0c
            assert lams.shape == actor_Qc.shape
        else:
            # lams = self.lam.detach()
            lams = self.fixed_multiplier
            actor_Qc = torch.clamp(actor_Qc, min=self.penalty_lb, max=self.penalty_ub)
        cstr_actor_loss = torch.mean(torch.mul(lams, actor_Qc))
        # ----- constrained part end ----- #

        # ----- safe actor loss ----- #
        if self.constrained_fcn == 'reachability':
            distr_safe = self.actor_safe.distr(obs)
            action_safe = distr_safe.rsample()
            assert self.constraint_critic(obs, action_safe).size(1) == self.con_dim
            actor_safe_Qc, _ = torch.max(self.constraint_critic(obs, action_safe), dim=1)
            actor_safe_loss = torch.mean(actor_safe_Qc)
        # ----- safe actor loss end ----- #

        actor_loss = uncstr_actor_loss + cstr_actor_loss
        losses = [actor_loss]
        if include_alpha:
            alpha_coefficient = self.log_alpha if self.use_log_alpha_loss else alpha
            alpha_loss = -alpha_coefficient * torch.mean(log_prob.detach() + self.target_entropy)
            losses += [alpha_loss]
        if self.constrained_fcn == 'reachability':
            losses += [actor_safe_loss]
        
        return losses

    def update_actor_and_alpha(self, obs):
        losses = self.actor_loss(obs, include_alpha=self.autotune_alpha)
        optimizers = [self.actor_optimizer, self.alpha_optimizer, self.actor_safe_optimizer] if self.autotune_alpha else \
                     [self.actor_optimizer, self.actor_safe_optimizer]
        assert len(losses) == len(optimizers)
        for i, (loss, optimizer) in enumerate(zip(losses, optimizers)):
            optimizer.zero_grad()
            loss.backward(retain_graph=True)
            if i == 0:  # for actor only: clip grad
                torch.nn.utils.clip_grad_norm_(self.actor.parameters(), max_norm=self.grad_norm)
            if i == 2:
                torch.nn.utils.clip_grad_norm_(self.actor_safe.parameters(), max_norm=self.grad_norm)
            optimizer.step()
            if i == 0:  # for actor only: lr schedule
                self.actor_lr_scheduler.step()
            if i == 2:
                self.actor_safe_lr_scheduler.step()
    
    def multiplier_loss(self, obs):
        distr = self.actor.distr(obs)
        action = distr.rsample()
        
        if self.constrained_fcn == 'reachability':
            assert self.constraint_critic(obs, action).size(1) == self.con_dim
            actor_Qc, _ = torch.max(self.constraint_critic(obs, action), dim=1)
        else:
            assert self.constraint_critic(obs, action).size(1) == 1
            actor_Qc = self.constraint_critic(obs, action)

        penalty = torch.clamp(
            actor_Qc - self.constraint_threshold,
            min=self.penalty_lb, max=self.penalty_ub
        )
        # penalty = penalty + (penalty>0).float() * self.penalty_offset
        if self.mlp_multiplier:
            action_safe = self.actor_safe.act(obs, eval=True)
            with torch.no_grad():
                safe_Qc, _ = torch.max(self.constraint_critic(obs, action_safe), dim=1)
            lams = self.multiplier(obs, safe_Qc)
            assert lams.shape == penalty.shape
            lams_safe = torch.mul(safe_Qc<=0, lams)
            lams_unsafe = torch.mul(safe_Qc>0, lams)
            
            '''Special lam loss
            For safe states, learn their lam: 0 or finite vlaues
<<<<<<< HEAD
            For unsafe states, want their lams to be close to max_multiplier - 1, a large penalty
                why - 1: because the upperbound of lams is max_multiplier, to avoid grad vanishing
            '''
            lam_loss = -0.5 * torch.mean(torch.mul(lams_safe, penalty.detach())) + \
                       self.criterion(lams_unsafe, (safe_Qc>0) * (self.max_multiplier - 1))
=======
            For unsafe states, want their lams to be close to ub, a large penalty
                why (ub-\epsilon)): because the upperbound of lams is ub, to avoid grad vanishing
            '''
            lam_loss = -0.2 * torch.mean(torch.mul(lams_safe, penalty.detach())) + \
                       self.criterion(
                           lams_unsafe,
                           (actor_Qc>0) * (self.mlp_multiplier_cfg.upper_bound - self.lam_epsilon)
                       )
>>>>>>> c9bb7b0c
        else:
            lams = self.lam
            lam_loss = -torch.mean(torch.mul(lams, penalty.detach()))

        return lam_loss

    def update_multiplier(self, obs):
        losses = self.multiplier_loss(obs)
        self.multiplier_optimizer.zero_grad()
        losses.backward()
        if self.mlp_multiplier:
            torch.nn.utils.clip_grad_norm_(self.multiplier.parameters(), max_norm=self.grad_norm)
        self.multiplier_optimizer.step()
        if self.mlp_multiplier:
            self.multiplier_lr_scheduler.step()

    def update(self, replay_buffer):
        assert self.critic_update_multiplier >= 1
        for _ in range(self.critic_update_multiplier):
            samples = replay_buffer.sample(self.batch_size)
            self.update_critic(*samples)
        self.update_actor_and_alpha(samples[0])
        self.total_updates += 1<|MERGE_RESOLUTION|>--- conflicted
+++ resolved
@@ -64,26 +64,16 @@
         hidden_dim = 256
         upper_bound = 50.
 
-    def __init__(self, config, state_dim, max_multiplier=100):
+    def __init__(self, config, state_dim):
         Configurable.__init__(self, config)
         Module.__init__(self)
-<<<<<<< HEAD
-        dims = [state_dim+1, *([self.hidden_dim] * self.hidden_layers), 1]
+        dims = [state_dim + 1, *([self.hidden_dim] * self.hidden_layers), 1]
         self.lam = mlp(dims, activation='tanh', output_activation='identity', squeeze_output=True)
-        self.max_lam = max_multiplier
     
-    def forward(self, state, Qc):  # TODO:state input, lambda_max as hyperparameter
-        sa = torch.cat([state, Qc.unsqueeze(-1)], 1)
-        lam = self.max_lam/2 + self.max_lam/2 * torch.tanh(self.lam(sa)/self.max_lam*2)
-=======
-        dims = [state_dim + action_dim, *([self.hidden_dim] * self.hidden_layers), 1]
-        self.lam = mlp(dims, activation='gelu', output_activation='identity', squeeze_output=True)
-    
-    def forward(self, state, action):
-        sa = torch.cat([state, action], 1)
-        lam = self.upper_bound / 2. * (1. + torch.tanh(self.lam(sa)/10.))
-        # print('lam', lam)
->>>>>>> c9bb7b0c
+    def forward(self, state, Qc):
+        states_aug = torch.cat([state, Qc.unsqueeze(-1)], 1)
+        lam = self.upper_bound/2. * \
+            (1. + torch.tanh( self.lam(states_aug)/self.upper_bound*2 ))
         return lam
 
 
@@ -333,17 +323,9 @@
         if self.mlp_multiplier:
             with torch.no_grad():
                 action_safe = self.actor_safe.act(obs, eval=True)
-<<<<<<< HEAD
                 safe_Qc, _ = torch.max(self.constraint_critic(obs, action_safe), dim=1)
                 # lams = torch.max(self.multiplier(obs, action), (actor_Qc>0)*19.0).detach()
                 lams = self.multiplier(obs, safe_Qc)
-=======
-                # safe_Qc, _ = torch.max(self.constraint_critic(obs, action_safe), dim=1)
-                lams = torch.max(
-                    self.multiplier(obs, action), 
-                    (actor_Qc>0) * (self.mlp_multiplier_cfg.upper_bound - self.lam_epsilon)
-                ).detach()
->>>>>>> c9bb7b0c
             assert lams.shape == actor_Qc.shape
         else:
             # lams = self.lam.detach()
@@ -417,22 +399,14 @@
             
             '''Special lam loss
             For safe states, learn their lam: 0 or finite vlaues
-<<<<<<< HEAD
-            For unsafe states, want their lams to be close to max_multiplier - 1, a large penalty
-                why - 1: because the upperbound of lams is max_multiplier, to avoid grad vanishing
-            '''
-            lam_loss = -0.5 * torch.mean(torch.mul(lams_safe, penalty.detach())) + \
-                       self.criterion(lams_unsafe, (safe_Qc>0) * (self.max_multiplier - 1))
-=======
             For unsafe states, want their lams to be close to ub, a large penalty
                 why (ub-\epsilon)): because the upperbound of lams is ub, to avoid grad vanishing
             '''
-            lam_loss = -0.2 * torch.mean(torch.mul(lams_safe, penalty.detach())) + \
+            lam_loss = -0.5 * torch.mean(torch.mul(lams_safe, penalty.detach())) + \
                        self.criterion(
                            lams_unsafe,
-                           (actor_Qc>0) * (self.mlp_multiplier_cfg.upper_bound - self.lam_epsilon)
+                           (safe_Qc>0) * (self.mlp_multiplier_cfg.upper_bound - self.lam_epsilon)
                        )
->>>>>>> c9bb7b0c
         else:
             lams = self.lam
             lam_loss = -torch.mean(torch.mul(lams, penalty.detach()))
