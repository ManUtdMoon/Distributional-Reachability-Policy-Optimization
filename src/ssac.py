--- conflicted
+++ resolved
@@ -60,12 +60,8 @@
         batch_size = 256
         hidden_dim = 256
         hidden_layers = 2
-<<<<<<< HEAD
-        update_violation_cost = True
+        update_violation_cost = False  # if ==zero: SMBPO -> MBPO
         grad_norm = 5.
-=======
-        update_violation_cost = False  # if ==zero: SMBPO -> MBPO
->>>>>>> 69355571
 
     def __init__(self, config, state_dim, action_dim, horizon,
                  optimizer_factory=OPTIMIZER):
@@ -142,11 +138,7 @@
             if not self.deterministic_backup:
                 next_value = next_value - self.alpha.detach() * log_prob
             q = reward + self.discount * (1. - done.float()) * next_value
-<<<<<<< HEAD
             # q[violation] = self.violation_value
-=======
-            # q[violation] = self.violation_value  # if comment: SMBPO -> MBPO
->>>>>>> 69355571
             return q
 
     def critic_loss_given_target(self, obs, action, target):
